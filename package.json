--- conflicted
+++ resolved
@@ -26,12 +26,8 @@
     "eslint-plugin-react-hooks": "^5.0.0",
     "eslint-plugin-react-refresh": "^0.4.18",
     "globals": "^15.14.0",
-<<<<<<< HEAD
     "tailwindcss": "^4.1.7",
-    "typescript": "~5.7.2",
-=======
     "typescript": "~5.8.0",
->>>>>>> 0af6a67e
     "typescript-eslint": "^8.22.0",
     "vite": "^6.1.0"
   },
